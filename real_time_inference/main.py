--- conflicted
+++ resolved
@@ -245,14 +245,6 @@
                 out_frame_idx, _, out_mask_logits, pred_eiou = predictor.track(
                     frame_rgb
                 )
-<<<<<<< HEAD
-
-                # pred_masks = torch.cat(pred_masks_list, dim=1)
-                pred_masks = out_mask_logits
-                # pred_eious = torch.stack(pred_eious)
-                pred_eious = pred_eiou.unsqueeze(0)
-=======
->>>>>>> 4a516f8c
 
                 count_t += 1.0
                 # --- IoU aggregation: EMA or arithmetic ---
